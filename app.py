import os
import traceback
import logging
from typing import Any, List, Optional
from fastapi import FastAPI, HTTPException, Response, Request
from fastapi.exception_handlers import http_exception_handler
from fastapi.responses import JSONResponse
from pydantic import BaseModel, HttpUrl
from contextlib import asynccontextmanager

# Disable LlamaIndex instrumentation to prevent context token errors
os.environ["LLAMA_INDEX_DISABLE_TELEMETRY"] = "true"

# Also disable OpenTelemetry instrumentation if it's enabled
os.environ["OTEL_SDK_DISABLED"] = "true"

from llama_index.core.workflow import (
    Event,
    StartEvent,
    StopEvent,
    Workflow,
    step,
)
# Removed unused imports - FunctionTool and FunctionCallingAgent not needed for this workflow
from llama_index.llms.openai import OpenAI
from llama_index.readers.web import SimpleWebPageReader
import requests
from bs4 import BeautifulSoup


# Events for the workflow
class ContentFetched(Event):
    content: str
    url: str


# Website Summarization Workflow
class WebsiteSummarizationWorkflow(Workflow):
    def __init__(self, llm: Optional[Any] = None):
        super().__init__()
        self.llm = llm or OpenAI(model="gpt-4o-mini")

    @step
    async def fetch_website_content(self, ev: StartEvent) -> ContentFetched:
        """Fetch the content of the website."""
<<<<<<< HEAD
        url = getattr(ev, 'url', None)
=======
        url = ev.url
>>>>>>> 68073084
        if not url:
            raise ValueError("URL is required")
        
        try:
            # Use SimpleWebPageReader for better content extraction
            reader = SimpleWebPageReader(html_to_text=True)
            documents = reader.load_data([url])
            
            if documents:
                content = documents[0].text
            else:
                # Fallback to direct web scraping
                response = requests.get(url, timeout=10)
                response.raise_for_status()
                
                soup = BeautifulSoup(response.text, 'html.parser')
                
                # Remove script and style elements
                for script in soup(["script", "style"]):
                    script.decompose()
                
                # Extract text content
                content = soup.get_text()
                
                # Clean up whitespace
                lines = (line.strip() for line in content.splitlines())
                chunks = (phrase.strip() for line in lines for phrase in line.split("  "))
                content = ' '.join(chunk for chunk in chunks if chunk)
            
            return ContentFetched(content=content, url=url)
            
        except Exception as e:
            # Log the full exception with stack trace for debugging
            logger.error(f"Failed to fetch content from {url}:\n{traceback.format_exc()}")
            raise HTTPException(status_code=400, detail=f"Failed to fetch content from {url}: {str(e)}")

    @step
    async def generate_summary(self, ev: ContentFetched) -> StopEvent:
        """Generate a summary of the website content."""
        try:
            # Limit content length to avoid token limits
            max_content_length = 8000  # Adjust based on your model's context window
            content = ev.content[:max_content_length] if len(ev.content) > max_content_length else ev.content
            
            prompt = f"""
            Please provide a comprehensive yet concise summary of the following website content.
            Focus on the main topics, key points, and important information.
            
            Website URL: {ev.url}
            
            Content:
            {content}
            
            Summary:
            """
            
            response = await self.llm.acomplete(prompt)
            summary = str(response)
            
            return StopEvent(result={"summary": summary, "url": ev.url})
            
        except Exception as e:
            # Log the full exception with stack trace for debugging
            logger.error(f"Failed to generate summary:\n{traceback.format_exc()}")
            raise HTTPException(status_code=500, detail=f"Failed to generate summary: {str(e)}")


# Global variables
summarization_workflow = None


@asynccontextmanager
async def lifespan(app: FastAPI):
    global summarization_workflow
    
    # Initialize the website summarization workflow
    summarization_workflow = WebsiteSummarizationWorkflow()
    
    yield
    
    # Cleanup if needed
    pass


# Initialize FastAPI app
app = FastAPI(
    title="Website Summarization API",
    description="Summarize website content using LlamaIndex",
    version="2.0.0",
    lifespan=lifespan,
    debug=True  # Enable debug mode for detailed error responses
)


# Configure logging to show detailed error information
logging.basicConfig(
    level=logging.DEBUG,
    format='%(asctime)s - %(name)s - %(levelname)s - %(message)s',
    force=True  # Override any existing logging configuration
)
logger = logging.getLogger(__name__)

# Also set uvicorn access logger to show more details
uvicorn_logger = logging.getLogger("uvicorn.access")
uvicorn_logger.setLevel(logging.DEBUG)


# Custom exception handler to log stack traces to server console
@app.exception_handler(Exception)
async def general_exception_handler(request: Request, exc: Exception):
    """
    Handle all unhandled exceptions, log full stack trace to server console,
    and return a clean error response to the client.
    """
    # Log the full stack trace to server console
    logger.error(
        f"Unhandled exception in {request.method} {request.url}:\n"
        f"Exception type: {type(exc).__name__}\n"
        f"Exception message: {str(exc)}\n"
        f"Full traceback:\n{traceback.format_exc()}"
    )
    
    return JSONResponse(
        status_code=500,
        content={
            "detail": "Internal server error",
            "path": str(request.url),
            "method": request.method
        }
    )


# Enhanced HTTP exception handler to log HTTP exceptions
@app.exception_handler(HTTPException)
async def custom_http_exception_handler(request: Request, exc: HTTPException):
    """
    Handle HTTP exceptions with logging for server-side debugging.
    """
    # Log HTTP exceptions for debugging
    logger.warning(
        f"HTTP exception in {request.method} {request.url}:\n"
        f"Status code: {exc.status_code}\n"
        f"Detail: {exc.detail}"
    )
    
    error_detail = {
        "status_code": exc.status_code,
        "detail": exc.detail,
        "path": str(request.url),
        "method": request.method
    }
    
    return JSONResponse(
        status_code=exc.status_code,
        content=error_detail
    )


# Request/Response models
class URLRequest(BaseModel):
    url: HttpUrl


class SummaryResponse(BaseModel):
    summary: str
    url: str


class HealthResponse(BaseModel):
    status: str
    message: str


# Health check endpoint
@app.get("/health", response_model=HealthResponse)
async def health_check():
    return HealthResponse(
        status="healthy",
        message="Website Summarization API is running"
    )


# Root endpoint
@app.get("/")
async def root():
    return {
        "message": "Welcome to the Website Summarization API",
        "description": "Get AI-powered summaries of website content",
        "endpoints": {
            "POST /summarize": "Get a summary of a website",
            "OPTIONS /summarize": "Get allowed methods for summarize endpoint",
            "GET /health": "Health check endpoint",
            "GET /docs": "API documentation"
        }
    }



# New website summarization endpoint
@app.post("/summarize", response_model=SummaryResponse)
async def summarize_website(request: URLRequest):
    """
    Summarize the content of a website using LlamaIndex Workflow.
    
    Args:
        request: URLRequest containing the website URL to summarize
        
    Returns:
        SummaryResponse containing the summary and original URL
    """
    try:
        url_str = str(request.url)
        
        # Run the workflow
        result = await summarization_workflow.run(url=url_str)
        
        return SummaryResponse(
            summary=result["summary"],
            url=result["url"]
        )
        
    except HTTPException:
        raise
    except Exception as e:
        # Log the full exception with stack trace for debugging
        logger.error(f"Error in summarize_website endpoint:\n{traceback.format_exc()}")
        raise HTTPException(
            status_code=500, 
            detail=f"An error occurred while summarizing the website: {str(e)}"
        )


@app.options("/summarize")
async def summarize_options():
    """
    Handle OPTIONS request for the summarize endpoint.
    Returns allowed methods and CORS headers.
    """
    response = Response()
    response.headers["Allow"] = "POST, OPTIONS"
    response.headers["Access-Control-Allow-Methods"] = "POST, OPTIONS"
    response.headers["Access-Control-Allow-Headers"] = "Content-Type, Authorization"
    response.headers["Access-Control-Allow-Origin"] = "*"
    
    return response


if __name__ == "__main__":
    import uvicorn
    port = int(os.environ.get("PORT", 8000))
    
    # Configure uvicorn to show detailed logs and stack traces
    uvicorn.run(
        app, 
        host="0.0.0.0", 
        port=port,
        log_level="debug",  # Enable debug logging
        access_log=True,    # Show access logs
        use_colors=True     # Enable colored output for better readability
    )<|MERGE_RESOLUTION|>--- conflicted
+++ resolved
@@ -43,11 +43,8 @@
     @step
     async def fetch_website_content(self, ev: StartEvent) -> ContentFetched:
         """Fetch the content of the website."""
-<<<<<<< HEAD
         url = getattr(ev, 'url', None)
-=======
-        url = ev.url
->>>>>>> 68073084
+                      
         if not url:
             raise ValueError("URL is required")
         
